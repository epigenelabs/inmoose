--- conflicted
+++ resolved
@@ -6,11 +6,8 @@
 - bump github actions versions
 - publish coverage report to coveralls.io
 - port `edgeR` functions for differential expression to `inmoose`
-<<<<<<< HEAD
 - Modifiy clustering stability plot 
-=======
 - remove many (not all) warnings
->>>>>>> 46dc9a75
 
 ## [0.3.1]
 
